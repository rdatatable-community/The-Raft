---
title: "Two Roads Diverged"
author: "Kelly Bodwin"
date: "2024-06-04"
categories: [opinion]
image: "paths.jpg"
draft: false
---

```{css}
#| echo: false
.box {
  width: 300px;
  height: 200px;
  border: 0px;
  background: white;
  padding: 50px;
  padding-left: 0px;
  margin: 0px;
  margin-left: 50px;
}
```

> Two roads diverged in a wood and I, I took the one less traveled by, and that has made all the difference.

A little-known historical tidbit is that Robert Frost's *The Road Less Traveled* - so often cited as a celebration of individuality and difficult choices - was in fact meant as a joke to tease an indecisive friend. Frost's intent was to be ironic; to make fun of someone who is overly dramatic looking back on their choices. Come on buddy, he says, just pick a path - they are both beautiful and will get you somewhere interesting.

![Bro, just pick one, they probably both end up at a Starbucks anyways.](paths.jpg){width="50%"}

I bring this up because, like in the poem, I believe we in the R community often overdramatize moments of divergence between different R dialects, packages, and syntaxes.

<<<<<<< HEAD
And I, like poor Robert Frost, also feel there may be some misunderstanding around the my intent here.
=======
And I, like poor Robert Frost, also feel there may be some misunderstanding around my intent here.  
>>>>>>> 06f4f364

So to make sure my opinions are loud and clear, we'll get some help from this cartoon lady to shout out the things I most want y'all to hear from me:

::: columns
::: {.column width="30%"}
![](./quote_bubble.jpeg){height="200px"}
:::

::: {.column width="70%"}
::: box
**I have a lot of opinions about R!**
:::
:::
:::

This blog post is my attempt to dispel the myths surrounding the relationship between `data.table` and the `tidyverse`, and to explain why I believe deeply in both.

## "Two roads diverged in a yellow wood, and sorry I could not travel both..."

A bit of history to kick us off. *(I know, I know, I'll keep it short.)*

The first official 1.0 version of R was released February 29, 2000, and if I had to guess, I'd bet the first add-on package was created the next day. The beating heart of R is the base language, that the [R Core Team](https://www.r-project.org/contributors.html) has lovingly and diligently maintained for over 4 decades - but its soul, if you will, is the incredible collection of packages that expand and adapt this core.

`data.table` was released in 2008 by Matt Dowle. (See [this video](https://www.youtube.com/watch?v=qLrdYhizEMg&list=PLVbc3u2JFaS5G0khczlZXsHShVGoyIO_c) for a very cool recap of the inspiration and process from Matt himself!) Since then, it has grown enormously in scope, contributors, user base, and dependencies.

In 2014, `dplyr` was released by Hadley Wickham, the birth of what we now know as the `tidyverse`.

This meant that users now had several options to pick from if they wanted to, say, calculate means by group:

```{r}
#| eval: false

## Base R
aggregate(bill_length_mm ~ species, data = penguins, mean)
```

```{r}
#| eval: false

## data.table

penguins_dt <- data.table(penguins)
penguins_dt[, .(mean_bill=mean(bill_length_mm)), by=species]

```

```{r}
#| eval: false

## dplyr

penguins %>%
  group_by(species) %>%
  summarize(mean_bill = mean(bill_length_mm))

```

::: columns
::: {.column width="30%"}
![](./quote_bubble.jpeg){height="200px"}
:::

::: {.column width="70%"}
::: box
**`data.table` is not technically Base R!**
:::
:::
:::

It is true that the `data.table` syntax most closely mimics that of Base R data frames, and deliberately so. However, `data.table` is an open-source package like any other. Nobody - and I mean *nobody* - uses *only* Base R in their work. What a silly culture that would be, if we have all the beautiful multiverse of an open-source language, and we limit ourselves only to the core functionality!

![I don't even remember what this ad was for.](./porque.jpg){width="50%"}

## "... looked down one as far as I could ... then took the other, just as fair..."

So: We have multiple dialects. How to choose which one to use?

There is no single right answer to that question; it's all a matter of individual preference and use case. What do you, as the programmer, value most? Brevity of code? Readability of code? Speed? Familiarity? Consistency with collaborators? Availability of learning resources?

I could go on - there are infinitely many reasons, from the personal to the professional to the practical, to choose one path or the other. Sometimes, the answer is as simple as, "This is the way that I know how to do it."

I can't tell you how to pick what works for you.

::: columns
::: {.column width="30%"}
![](./quote_bubble.jpeg){height="200px"}
:::

::: {.column width="70%"}
::: box
**"Dialect" or syntax choices in R are contextual and case-by-case, not lifetime commitments!**
:::
:::
:::

<<<<<<< HEAD
The idea of "loyalty" to a package is nonsense. A package is a tool. You might have admiration, respect, or even loyalty to a package *developer*; you might even therefore trust that its worth your time and energy to follow their recommendations.
=======
The idea of "loyalty" to a package is nonsense.  A package is a tool.  You might have admiration, respect, or even loyalty to a package *developer*; you might even therefore trust that it's worth your time and energy to follow their recommendations.  
>>>>>>> 06f4f364

But if you start feeling *bad* when you sprinkle a little Base R into your tidy workflow... if you are ashamed for piping a `data.table` object into `ggplot`... well that's getting us nowhere, is it? We are blessed with an overabundance of useful tools and we shouldn't be limiting ourselves!

```{r}
#| eval: false

## Great news!  This is not illegal!

penguins %>%
  data.table() %>%
  .[, .(mean_bill=mean(bill_length_mm)), by=species]
```

We all use our own favorite collection of packages, in the combinations that work for us. It might be fun to discuss and learn about new options or new preferences, but no more purity culture, please!

::: columns
::: {.column width="30%"}
![](./quote_bubble.jpeg){height="200px"}
:::

::: {.column width="70%"}
::: box
**It's okay to use different syntaxes and package styles all in one workflow!**
:::
:::
:::

## "...I shall be telling this with a sigh, somewhere ages and ages hence..."

It has come to the point where I can't avoid mentioning what mainly motivated this blog post: The Great Twitter War of 2018. (Please read that sentence with every ounce of irony you have in you).

Briefly for those who weren't "lucky" enough to be in the tweetstorm: Sometime around 2018, the #rstats Twitter community exploded into a debate about the relative merits of the `tidyverse`, `data.table`, and Base R.

![It was basically a lot of this. (Source: XKCD#386)](./xkcd.png){width="40%"}

It's sad to me that the community seems to remember this time as a fight, because so much of that conversation was productive and interesting. Educators shared their experiences teaching with different dialects. Developers talked about the speed trade-offs of the various options. New users were excited to be exposed to information about their options.

But - as seems to be the norm on the internet - a vocal subset of this conversation took the form of an "us vs. them" debate, and weird lines were drawn between `data.table`/Base R and the `tidyverse`.

![Rabblerabblerabble](./orwell.jpeg){width="50%"}

<<<<<<< HEAD
It's important to note that the primary developers themselves - Hadley Wickham and Matt Dowle - were **not** the cause of the drama. In fact, this good conversations from this Twitter whirlwind lead to the creation of on of my favorite packages, [`dtplyr`](https://dtplyr.tidyverse.org/)!
=======

It's important to note that the primary developers themselves - Hadley Wickham and Matt Dowle - were **not** the cause of the drama.  In fact, this good conversations from this Twitter whirlwind lead to the creation of one of my favorite packages, [`dtplyr`](https://dtplyr.tidyverse.org/)!
>>>>>>> 06f4f364

So why am I partially digging up a buried hatchet?

Because sadly, even today, I sometimes run into vitriol when I post on social media about `data.table` **or** the `tidyverse`, and I know I'm not alone in this.

Even today, I have my college students asking me about the rift in the R world, and if they have to "choose a side" to learn R.

And most relevant to this blog - I have gotten a *lot* of questions about why I am involved in a `data.table` project, since I'm "supposed" to be Team Tidyverse.

Therefore, to be ultra clear:

::: columns
::: {.column width="30%"}
![](./quote_bubble.jpeg){height="200px"}
:::

::: {.column width="70%"}
::: box
**This grant is NOT about helping `data.table` "beat" `dplyr`.**
:::
:::
:::

This could not be further from the truth! I'm a `tidyverse` girlie - from my `dplyr` earrings to my [hex fabric](https://www.amelia.mn/blog/2019-08-17-Tidy-Dress/) shirts - and I am *also* a `data.table` girlie. **I, personally, would not be working on this project if I thought anyone involved viewed it as anti-`tidyverse` in any way.**

What we want is the same thing any open-source fan wants:

-   We want users to be aware of the many fantastic tools, including `data.table`, that exist in the R world.

-   We want developers to be inspired to build new and exciting packages, that stand on the shoulders of giants like `data.table`, the `tidyverse`, and so many others.

-   We want beloved packages like `data.table` to stick around long term, and to grow and evolve with R and the R community.

## "... and that has made all the difference."

So, where are we going from here, as a community? Only good places, I think, no matter which path we take in the yellow wood!

I am so excited about this project and about the NSF-POSE grant - both for the longevity of `data.table`, and for everything we are learning about open-source ecosystems and how to sustain them.

::: columns
::: {.column width="30%"}
![](./quote_bubble.jpeg){height="200px"}
:::

::: {.column width="70%"}
::: box
**I love the #rstats community!!! Let's do cool stuff together.**
:::
:::
:::

## Addendum {.smaller}

Want to hear me rant more about the R community, multiple dialects/languages, and this grant project? I'll be speaking on these topics at **UseR!2024**, **JSM**, and **Posit::conf** - or you can always find me on [BlueSky](https://bsky.app/profile/kellybodwin.bsky.social) or [Fosstodon](https://fosstodon.org/@kellybodwin)!<|MERGE_RESOLUTION|>--- conflicted
+++ resolved
@@ -29,11 +29,7 @@
 
 I bring this up because, like in the poem, I believe we in the R community often overdramatize moments of divergence between different R dialects, packages, and syntaxes.
 
-<<<<<<< HEAD
-And I, like poor Robert Frost, also feel there may be some misunderstanding around the my intent here.
-=======
 And I, like poor Robert Frost, also feel there may be some misunderstanding around my intent here.  
->>>>>>> 06f4f364
 
 So to make sure my opinions are loud and clear, we'll get some help from this cartoon lady to shout out the things I most want y'all to hear from me:
 
@@ -129,11 +125,7 @@
 :::
 :::
 
-<<<<<<< HEAD
-The idea of "loyalty" to a package is nonsense. A package is a tool. You might have admiration, respect, or even loyalty to a package *developer*; you might even therefore trust that its worth your time and energy to follow their recommendations.
-=======
 The idea of "loyalty" to a package is nonsense.  A package is a tool.  You might have admiration, respect, or even loyalty to a package *developer*; you might even therefore trust that it's worth your time and energy to follow their recommendations.  
->>>>>>> 06f4f364
 
 But if you start feeling *bad* when you sprinkle a little Base R into your tidy workflow... if you are ashamed for piping a `data.table` object into `ggplot`... well that's getting us nowhere, is it? We are blessed with an overabundance of useful tools and we shouldn't be limiting ourselves!
 
@@ -175,12 +167,8 @@
 
 ![Rabblerabblerabble](./orwell.jpeg){width="50%"}
 
-<<<<<<< HEAD
-It's important to note that the primary developers themselves - Hadley Wickham and Matt Dowle - were **not** the cause of the drama. In fact, this good conversations from this Twitter whirlwind lead to the creation of on of my favorite packages, [`dtplyr`](https://dtplyr.tidyverse.org/)!
-=======
 
 It's important to note that the primary developers themselves - Hadley Wickham and Matt Dowle - were **not** the cause of the drama.  In fact, this good conversations from this Twitter whirlwind lead to the creation of one of my favorite packages, [`dtplyr`](https://dtplyr.tidyverse.org/)!
->>>>>>> 06f4f364
 
 So why am I partially digging up a buried hatchet?
 

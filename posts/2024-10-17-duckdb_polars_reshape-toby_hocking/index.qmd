--- conflicted
+++ resolved
@@ -243,16 +243,11 @@
 In this section, we showed that `data.table` provides an efficient and feature-rich implementation of wide-to-long data reshaping. 
 
 * `measure()` allows specification of columns to reshape using either a separator or a regular expression pattern. In contrast, `duckdb` nor `polars` require specifying input column names (no support for separator, nor regex), and output column post-processing, which is less convenient. 
-<<<<<<< HEAD
 
 * The `value.name` keyword can be used to reshape into multiple output columns, which is required for some kinds of reshape operations (no way to do that in `duckdb`/`polars`). 
 
 * `setDT` and `setDF` can be used to avoid un-necessary copies with `data.table`. In contrast, `duckdb`/`polars` require copies to/from regular R memory, which can add significant time/memory requirements. 
 
-=======
-* The `value.name` keyword can be used to reshape into multiple output columns, which is required for some kinds of reshape operations (no way to do that in `duckdb`/`polars`). 
-* `setDT` and `setDF` can be used to avoid un-necessary copies with `data.table`. In contrast, `duckdb`/`polars` require copies to/from regular R memory, which can add significant time/memory requirements. 
->>>>>>> 895bcde2
 * `data.table` was fastest and most memory efficient in the comparisons we examined (both with and without consideration of copying).
 
 The table below summarizes support for different features in each software package (dash - means no support).

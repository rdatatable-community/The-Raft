--- conflicted
+++ resolved
@@ -13,9 +13,5 @@
 \#*
 *~
 
-<<<<<<< HEAD
-# MacOS files
-=======
 # macOS-specific files
->>>>>>> deea58fd
 .DS_Store